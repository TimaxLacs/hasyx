import { Hasura } from './hasura';
import Debug from './debug';
import { Hasyx } from './hasyx';
import { HasuraEventPayload } from './events';

const debug = Debug('notify');

// Interface for notification data (from DB)
export interface Notification {
  id: string;
  message_id: string;
  permission_id: string;
  config?: Record<string, any> | null;
  status: 'pending' | 'sent' | 'failed' | 'viewed';
  error?: string | null;
  created_at: string;
  updated_at: string;
}

// Interface for notification permission data (from DB)
export interface NotificationPermission {
  id: string;
  user_id: string;
  provider: string; // e.g., 'firebase', 'apn', 'telegram'
  device_token: string;
  device_info: Record<string, any>; // e.g., { platform: 'web', browser: 'chrome', os: 'mac' }
  created_at: string;
  updated_at: string;
}

// Interface for notification message content (from DB)
export interface NotificationMessage {
  id: string;
  title: string;
  body: string;
  data?: Record<string, any> | null; // Custom data for the notification
  user_id: string; // User who created/triggered the message (optional, for tracking)
  created_at: string;
}

// Main notification event handler, called from API endpoint
export async function handleNotificationEvent(
  payload: HasuraEventPayload, 
  client: Hasyx, // Expecting Hasyx client
  getAccessToken: () => Promise<string> 
): Promise<any> {
  const { event, table } = payload;
  const { op, data } = event;
  
  debug('Received notification event:', { operation: op, table: `${table.schema}.${table.name}` });
  
  if (op !== 'INSERT' || table.name !== 'notifications') {
    debug('Ignoring event - not an insertion to notifications table');
    return { success: false, message: 'Unsupported event' };
  }

  const notification = data.new as Notification;
  debug('Processing notification:', notification);

  try {
    // Get permission information
    const permissions = await client.select<NotificationPermission[]>({
      table: 'notification_permissions',
      where: { id: { _eq: notification.permission_id } },
      returning: ['id', 'user_id', 'provider', 'device_token', 'device_info'],
      limit: 1
    });

    if (!permissions || permissions.length === 0) {
      throw new Error('Permission not found for notification');
    }
    const permission = permissions[0];

    // Get message information
    const messages = await client.select<NotificationMessage[]>({
      table: 'notification_messages',
      where: { id: { _eq: notification.message_id } },
      returning: ['id', 'title', 'body', 'data', 'user_id'],
      limit: 1
    });

    if (!messages || messages.length === 0) {
      throw new Error('Message not found for notification');
    }
    const message = messages[0];

    let result;
    switch (permission.provider) {
      case 'firebase':
        debug('Sending via Firebase provider');
        const { sendFirebaseNotification } = await import('./notify-firebase');
        result = await sendFirebaseNotification(permission, message, notification, getAccessToken);
        break;
      case 'telegram_bot':
        debug('Sending via Telegram Bot provider');
        const { sendTelegramNotification } = await import('./notify-telegram');
        result = await sendTelegramNotification(permission, message, notification);
        break;
      case 'telegram_channel':
        debug('Sending via Telegram Channel provider');
        const { sendTelegramChannelNotification } = await import('./notify-telegram-channel');
        result = await sendTelegramChannelNotification(permission, message, notification);
        break;
      default:
        debug(`Unsupported provider: ${permission.provider}`);
        result = { success: false, message: `Unsupported provider: ${permission.provider}` };
    }

    // Update notification status using Hasyx client
    await client.update<Notification>({
      table: 'notifications',
      where: { id: { _eq: notification.id } },
      _set: {
        status: result.success ? 'sent' : 'failed',
        error: result.success ? null : result.message,
        updated_at: new Date().toISOString()
      }
    });
    
    return result;

  } catch (error) {
    debug('Error processing notification:', error);
    // Update status with error using Hasyx client
    try {
      await client.update<Notification>({
        table: 'notifications',
        where: { id: { _eq: notification.id } }, // Use notification.id from the fetched data
        _set: {
          status: 'failed',
          error: error instanceof Error ? error.message : 'Unknown error in handleNotificationEvent',
          updated_at: new Date().toISOString()
        }
      });
    } catch (updateError) {
      debug('Failed to update notification status on error:', updateError);
    }
    
    return {
      success: false,
      message: error instanceof Error ? error.message : 'Unknown error sending notification'
    };
  }
}

<<<<<<< HEAD
// Клиентская версия обработчика уведомлений для работы с клиентом из useClient()
export async function handleClientNotificationEvent(payload: HasuraEventPayload, client: any): Promise<any> {
  const { event, table } = payload;
  const { op, data } = event;
  
  debug('Received notification event (client version):', { operation: op, table: `${table.schema}.${table.name}` });
  
  // Only process new notification insertions
  if (op !== 'INSERT' || table.name !== 'notifications') {
    debug('Ignoring event - not an insertion to notifications table');
    return { success: false, message: 'Unsupported event' };
  }
  
  const notification = data.new as Notification;
  debug('Processing notification:', notification);
  
  try {
    // Use the same code as in the main function, but with client version of Hasyx
    const permission = await client.select({
      table: 'notification_permissions',
      pk_columns: { id: notification.permission_id },
      returning: ['id', 'user_id', 'provider', 'device_token', 'device_info'],
      role: 'admin'
    });
    
    if (!permission) {
      throw new Error('Permission not found');
    }
    
    const message = await client.select({
      table: 'notification_messages',
      pk_columns: { id: notification.message_id },
      returning: ['id', 'title', 'body', 'data'],
      role: 'admin'
    });
    
    if (!message) {
      throw new Error('Message not found');
    }
    
    let result;
    switch (permission.provider) {
      case 'firebase':
        debug('Sending via Firebase provider');
        const { sendFirebaseNotification } = await import('./notify-firebase');
        result = await sendFirebaseNotification(permission, message, notification);
        break;
      case 'telegram_bot':
        debug('Sending via Telegram Bot provider');
        const { sendTelegramNotification } = await import('./notify-telegram');
        result = await sendTelegramNotification(permission, message, notification);
        break;
      case 'telegram_channel':
        debug('Sending via Telegram Channel provider');
        const { sendTelegramChannelNotification } = await import('./notify-telegram-channel');
        result = await sendTelegramChannelNotification(permission, message, notification);
        break;
      default:
        debug(`Unsupported provider: ${permission.provider}`);
        result = { success: false, message: `Unsupported provider: ${permission.provider}` };
    }
    
    await client.update({
      table: 'notifications',
      pk_columns: { id: notification.id },
      _set: {
        status: result.success ? 'sent' : 'failed',
        error: result.success ? null : result.message,
        updated_at: new Date().toISOString()
      },
      role: 'admin'
    });
    
    return result;
  } catch (error) {
    debug('Error processing notification:', error);
    
    try {
      await client.update({
        table: 'notifications',
        pk_columns: { id: notification.id },
        _set: {
          status: 'failed',
          error: error instanceof Error ? error.message : 'Unknown error',
          updated_at: new Date().toISOString()
        },
        role: 'admin'
      });
    } catch (updateError) {
      debug('Failed to update notification status:', updateError);
    }
    
=======
// Removed problematic processNotification and sendTestNotification functions for now to simplify and fix build.
// They can be added back later if needed, with proper signature and implementation.

/**
 * Gets device information from the user agent.
 * This is a client-side utility.
 */
export function getDeviceInfo(): { platform: string; browser: string; os: string; type: string; userAgent: string; } {
  if (typeof window === 'undefined') {
>>>>>>> d1241131
    return {
      platform: 'unknown',
      browser: 'unknown',
      os: 'unknown',
      type: 'unknown',
      userAgent: 'server'
    };
  }

  const userAgent = window.navigator.userAgent;
  let platform = 'unknown';
  let browser = 'unknown';
  let os = 'unknown';
  let type = 'desktop'; // Default to desktop

  // Detect OS
  if (/Windows NT 10.0/.test(userAgent)) os = 'Windows 10';
  else if (/Windows NT 6.2/.test(userAgent)) os = 'Windows 8';
  else if (/Windows NT 6.1/.test(userAgent)) os = 'Windows 7';
  else if (/Windows NT 6.0/.test(userAgent)) os = 'Windows Vista';
  else if (/Windows NT 5.1/.test(userAgent)) os = 'Windows XP';
  else if (/Mac OS X ([0-9_]+)/.test(userAgent)) {
    const osVersion = userAgent.match(/Mac OS X ([0-9_]+)/)?.[1].replace(/_/g, '.');
    os = `macOS ${osVersion || ''}`.trim();
  }
  else if (/Android ([0-9\.]+)/.test(userAgent)) {
    const osVersion = userAgent.match(/Android ([0-9\.]+)/)?.[1];
    os = `Android ${osVersion || ''}`.trim();
    type = 'mobile';
  }
  else if (/iPhone OS ([0-9_]+)/.test(userAgent)) {
    const osVersion = userAgent.match(/iPhone OS ([0-9_]+)/)?.[1].replace(/_/g, '.');
    os = `iOS ${osVersion || ''}`.trim();
    type = 'mobile';
  }
  else if (/Linux/.test(userAgent)) os = 'Linux';

  // Detect Browser
  if (/MSIE|Trident/.test(userAgent)) browser = 'Internet Explorer'; // Trident for IE11
  else if (userAgent.includes('Edge') || userAgent.includes('Edg')) browser = 'Edge'; // Edg for Chromium Edge
  else if (userAgent.includes('Firefox')) browser = 'Firefox';
  else if (userAgent.includes('Opera') || userAgent.includes('OPR')) browser = 'Opera'; // OPR for Blink Opera
  else if (userAgent.includes('Chrome')) browser = 'Chrome';
  else if (userAgent.includes('Safari')) browser = 'Safari';

  // Detect Platform (more general than OS)
  if (/Mobi|Android|iPhone|iPad|iPod/.test(userAgent)) {
    platform = 'Mobile';
    type = 'mobile';
  } else {
    platform = 'Desktop';
    type = 'desktop';
  }
  
  // Refine type based on more specific checks
  if (/iPad/.test(userAgent)) type = 'tablet';
  else if (/Android/.test(userAgent) && !/Mobile/.test(userAgent)) type = 'tablet'; // Android tablet

  return {
    platform,
    browser,
    os,
    type,
    userAgent
  };
} <|MERGE_RESOLUTION|>--- conflicted
+++ resolved
@@ -21,7 +21,7 @@
 export interface NotificationPermission {
   id: string;
   user_id: string;
-  provider: string; // e.g., 'firebase', 'apn', 'telegram'
+  provider: string; // e.g., 'firebase', 'apn', 'telegram_bot', 'telegram_channel'
   device_token: string;
   device_info: Record<string, any>; // e.g., { platform: 'web', browser: 'chrome', os: 'mac' }
   created_at: string;
@@ -42,7 +42,7 @@
 export async function handleNotificationEvent(
   payload: HasuraEventPayload, 
   client: Hasyx, // Expecting Hasyx client
-  getAccessToken: () => Promise<string> 
+  getAccessToken: () => Promise<string> // Added for Firebase server-side auth
 ): Promise<any> {
   const { event, table } = payload;
   const { op, data } = event;
@@ -53,10 +53,10 @@
     debug('Ignoring event - not an insertion to notifications table');
     return { success: false, message: 'Unsupported event' };
   }
-
+  
   const notification = data.new as Notification;
   debug('Processing notification:', notification);
-
+  
   try {
     // Get permission information
     const permissions = await client.select<NotificationPermission[]>({
@@ -105,7 +105,7 @@
         debug(`Unsupported provider: ${permission.provider}`);
         result = { success: false, message: `Unsupported provider: ${permission.provider}` };
     }
-
+    
     // Update notification status using Hasyx client
     await client.update<Notification>({
       table: 'notifications',
@@ -118,14 +118,13 @@
     });
     
     return result;
-
   } catch (error) {
     debug('Error processing notification:', error);
     // Update status with error using Hasyx client
     try {
       await client.update<Notification>({
         table: 'notifications',
-        where: { id: { _eq: notification.id } }, // Use notification.id from the fetched data
+        where: { id: { _eq: notification.id } }, 
         _set: {
           status: 'failed',
           error: error instanceof Error ? error.message : 'Unknown error in handleNotificationEvent',
@@ -143,110 +142,13 @@
   }
 }
 
-<<<<<<< HEAD
-// Клиентская версия обработчика уведомлений для работы с клиентом из useClient()
-export async function handleClientNotificationEvent(payload: HasuraEventPayload, client: any): Promise<any> {
-  const { event, table } = payload;
-  const { op, data } = event;
-  
-  debug('Received notification event (client version):', { operation: op, table: `${table.schema}.${table.name}` });
-  
-  // Only process new notification insertions
-  if (op !== 'INSERT' || table.name !== 'notifications') {
-    debug('Ignoring event - not an insertion to notifications table');
-    return { success: false, message: 'Unsupported event' };
-  }
-  
-  const notification = data.new as Notification;
-  debug('Processing notification:', notification);
-  
-  try {
-    // Use the same code as in the main function, but with client version of Hasyx
-    const permission = await client.select({
-      table: 'notification_permissions',
-      pk_columns: { id: notification.permission_id },
-      returning: ['id', 'user_id', 'provider', 'device_token', 'device_info'],
-      role: 'admin'
-    });
-    
-    if (!permission) {
-      throw new Error('Permission not found');
-    }
-    
-    const message = await client.select({
-      table: 'notification_messages',
-      pk_columns: { id: notification.message_id },
-      returning: ['id', 'title', 'body', 'data'],
-      role: 'admin'
-    });
-    
-    if (!message) {
-      throw new Error('Message not found');
-    }
-    
-    let result;
-    switch (permission.provider) {
-      case 'firebase':
-        debug('Sending via Firebase provider');
-        const { sendFirebaseNotification } = await import('./notify-firebase');
-        result = await sendFirebaseNotification(permission, message, notification);
-        break;
-      case 'telegram_bot':
-        debug('Sending via Telegram Bot provider');
-        const { sendTelegramNotification } = await import('./notify-telegram');
-        result = await sendTelegramNotification(permission, message, notification);
-        break;
-      case 'telegram_channel':
-        debug('Sending via Telegram Channel provider');
-        const { sendTelegramChannelNotification } = await import('./notify-telegram-channel');
-        result = await sendTelegramChannelNotification(permission, message, notification);
-        break;
-      default:
-        debug(`Unsupported provider: ${permission.provider}`);
-        result = { success: false, message: `Unsupported provider: ${permission.provider}` };
-    }
-    
-    await client.update({
-      table: 'notifications',
-      pk_columns: { id: notification.id },
-      _set: {
-        status: result.success ? 'sent' : 'failed',
-        error: result.success ? null : result.message,
-        updated_at: new Date().toISOString()
-      },
-      role: 'admin'
-    });
-    
-    return result;
-  } catch (error) {
-    debug('Error processing notification:', error);
-    
-    try {
-      await client.update({
-        table: 'notifications',
-        pk_columns: { id: notification.id },
-        _set: {
-          status: 'failed',
-          error: error instanceof Error ? error.message : 'Unknown error',
-          updated_at: new Date().toISOString()
-        },
-        role: 'admin'
-      });
-    } catch (updateError) {
-      debug('Failed to update notification status:', updateError);
-    }
-    
-=======
-// Removed problematic processNotification and sendTestNotification functions for now to simplify and fix build.
-// They can be added back later if needed, with proper signature and implementation.
-
+// New getDeviceInfo function from origin/main
 /**
  * Gets device information from the user agent.
  * This is a client-side utility.
  */
 export function getDeviceInfo(): { platform: string; browser: string; os: string; type: string; userAgent: string; } {
   if (typeof window === 'undefined') {
->>>>>>> d1241131
     return {
       platform: 'unknown',
       browser: 'unknown',
